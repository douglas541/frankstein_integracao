--- conflicted
+++ resolved
@@ -282,17 +282,9 @@
     # Verificar se já existem tarefas de manutenção para hoje
     today_date = str(datetime.now().date())
     with connect_db() as conn:
-<<<<<<< HEAD
         existing_tasks = conn.execute('''
-=======
-        today_date = str(datetime.now().date())
-        existing_tasks = conn.execute(
-            """
->>>>>>> 32b7e3ae
             SELECT 1 FROM maintenance_tasks WHERE date = ?
-        """,
-            (today_date,),
-        ).fetchone()
+        ''', (today_date,)).fetchone()
 
     # Obter todas as máquinas cadastradas, incluindo o user_id
     with connect_db() as conn:
@@ -303,7 +295,6 @@
         ''').fetchall()
 
     if existing_tasks:
-<<<<<<< HEAD
         print("As tarefas de manutenção já foram geradas para hoje. Enviando checklists aos motoristas.")
         for machine in machines:
             machine_id = machine[0]
@@ -324,33 +315,16 @@
                 send_checklist_to_motorista(motorista_name, motorista_celular, maintenance_tasks)
             else:
                 print(f"Não há tarefas de manutenção para o motorista {motorista_name} hoje.")
-=======
-        print(
-            "As tarefas de manutenção já foram geradas para hoje. A função não será executada novamente."
-        )
->>>>>>> 32b7e3ae
         return  # Não executa o restante da função se já existirem tarefas para hoje
 
     # Se não existem tarefas, gerar novas
     machine_series_manuals = {
-        "R Series": "manualOperador_7200J_7215J_7230J.pdf",
-        "J Series 7200": "manualOperador_7200J_7215J_7230J.pdf",
-        "M Series": "manualOperador_7200J_7215J_7230J.pdf",
+        'R Series': 'manualOperador_7200J_7215J_7230J.pdf',
+        'J Series 7200': 'manualOperador_7200J_7215J_7230J.pdf',
+        'M Series': 'manualOperador_7200J_7215J_7230J.pdf',
         # Adicione outros manuais conforme necessário
     }
 
-<<<<<<< HEAD
-=======
-    with connect_db() as conn:
-        # Obter todas as máquinas cadastradas, incluindo o user_id
-        machines = conn.execute("""
-            SELECT m.id, m.user_id, m.model, m.motorista_id, a.name as motorista_name, a.email, a.celular
-            FROM machines m
-            LEFT JOIN auxiliary_people a ON m.motorista_id = a.id
-        """).fetchall()
-
-    # Iterar sobre cada máquina e gerar o checklist de manutenção
->>>>>>> 32b7e3ae
     for machine in machines:
         machine_id = machine[0]
         user_id = machine[1]
@@ -362,14 +336,11 @@
 
         # Obter os IDs dos gerentes associados à máquina
         with connect_db() as conn:
-            gerente_rows = conn.execute(
-                """
+            gerente_rows = conn.execute('''
                 SELECT gerente_id FROM machine_managers WHERE machine_id = ?
-            """,
-                (machine_id,),
-            ).fetchall()
+            ''', (machine_id,)).fetchall()
         gerente_ids = [str(row[0]) for row in gerente_rows]
-        gerente_ids_str = ",".join(gerente_ids) if gerente_ids else None
+        gerente_ids_str = ','.join(gerente_ids) if gerente_ids else None
 
         # Inferir a série da máquina com base no modelo
         series = infer_series_from_model(model)
@@ -431,30 +402,15 @@
 
             # Armazenar o checklist no banco de dados
             with connect_db() as conn:
-                conn.execute(
-                    """
+                conn.execute('''
                     INSERT INTO maintenance_tasks (user_id, motorista_id, gerente_ids, date, tasks)
                     VALUES (?, ?, ?, ?, ?)
-                """,
-                    (
-                        user_id,
-                        motorista_id,
-                        gerente_ids_str,
-                        today_date,
-                        str(maintenance_tasks),
-                    ),
-                )
+                ''', (user_id, motorista_id, gerente_ids_str, today_date, str(maintenance_tasks)))
                 conn.commit()
 
             # Enviar o checklist para o motorista
-<<<<<<< HEAD
             send_checklist_to_motorista(motorista_name, motorista_email, maintenance_tasks)
 
-=======
-            send_checklist_to_motorista(
-                motorista_name, motorista_email, maintenance_tasks, motorista_id
-            )
->>>>>>> 32b7e3ae
 
 
 def send_checklist_to_motorista(motorista_name, motorista_celular, maintenance_tasks):
@@ -475,19 +431,12 @@
     for task in maintenance_tasks:
         message += f"- {task}\n"
 
-<<<<<<< HEAD
     # Exibir o número de telefone e o chat_id no console (ou enviar via algum canal)
     print(f"Checklist enviado para o número {motorista_celular} e Chat ID {chat_id}: \n{message}")
 
     # Aqui você pode adicionar lógica para enviar a mensagem via e-mail, chat ou outra plataforma
     # Exemplo:
     # send_to_chat(chat_id, message)  # Se houver integração de envio por chat
-
-=======
-    # Exemplo de envio (definir o método de envio, como e-mail ou WhatsApp)
-    print(f"Checklist enviado para {motorista_email}: \n{message}")
-    # send_email(motorista_email, "Checklist de Manutenção", message)
->>>>>>> 32b7e3ae
 
 
 @app.route("/send_maintenance_to_motoristas", methods=["POST"])
