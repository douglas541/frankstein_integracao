--- conflicted
+++ resolved
@@ -12,104 +12,65 @@
 {% endblock %}
 
 {% block content %}
-<<<<<<< HEAD
+
 <main class="container">
     <h2>Dados Pessoais</h2>
     <form action="/dados_pessoais" method="POST" class="dados-pessoais-form">
         <!-- Nome Completo -->
         <div class="form-group">
             <label for="full_name">Nome Completo</label>
-            <input type="text" id="full_name" name="full_name" placeholder="Nome Completo" value="{{ full_name or '' }}"
-                required>
-        </div>
-
-        <!-- Email -->
-        <div class="form-group">
-            <label for="email">Email</label>
-            <input type="email" id="email" name="email" placeholder="Email" value="{{ email or '' }}" required>
-        </div>
-
-        <!-- Telefone -->
-        <div class="form-group">
-            <label for="telefone">Telefone</label>
-            <input type="text" id="telefone" name="telefone" placeholder="Telefone" value="{{ telefone or '' }}"
+            <input type="text" id="full_name" name="full_name" placeholder="Nome Completo" value="{{ full_name }}"
                 required>
         </div>
 
         <!-- Endereço -->
         <div class="form-group">
             <label for="endereco">Endereço</label>
-            <input type="text" id="endereco" name="endereco" placeholder="Endereço" value="{{ endereco or '' }}"
+            <input type="text" id="endereco" name="endereco" placeholder="Endereço" value="{{ endereco }}"
                 required>
-        </div>
-
-        <!-- Estado -->
-        <div class="form-group">
-            <label for="estado">Estado</label>
-            <select id="estado" name="estado" required>
-                <option value="">Selecione um estado</option>
-                {% for estado in estados %}
-                <option value="{{ estado.sigla }}" {% if estado.sigla==estado_selecionado %}selected{% endif %}>{{
-                    estado.nome }}</option>
-                {% endfor %}
-            </select>
-        </div>
-
-        <!-- Cidade -->
-        <div class="form-group">
-            <label for="cidade">Cidade</label>
-            <select id="cidade" name="cidade" required>
-                <option value="">Selecione uma cidade</option>
-                {% if cidades %}
-                {% for cidade in cidades %}
-                <option value="{{ cidade.nome }}" {% if cidade.nome==cidade_selecionada %}selected{% endif %}>{{
-                    cidade.nome }}</option>
-                {% endfor %}
-                {% endif %}
-            </select>
         </div>
 
         <!-- Tamanho da Fazenda -->
         <div class="form-group">
             <label for="tamanho_fazenda">Tamanho da Fazenda (hectares)</label>
             <input type="number" id="tamanho_fazenda" name="tamanho_fazenda" placeholder="Tamanho da Fazenda"
-                value="{{ tamanho_fazenda or '' }}" min="0" step="0.1" required>
+                value="{{ tamanho_fazenda }}" min="0" step="0.1" required>
         </div>
 
         <!-- Tipo de Cultivo -->
         <div class="form-group">
             <label for="tipo_cultivo">Tipo de Cultivo</label>
             <input type="text" id="tipo_cultivo" name="tipo_cultivo" placeholder="Tipo de Cultivo"
-                value="{{ tipo_cultivo or '' }}" required>
+                value="{{ tipo_cultivo }}" required>
         </div>
 
         <!-- Sistema de Irrigação -->
         <div class="form-group">
             <label for="sistema_irrigacao">Sistema de Irrigação</label>
             <input type="text" id="sistema_irrigacao" name="sistema_irrigacao" placeholder="Sistema de Irrigação"
-                value="{{ sistema_irrigacao or '' }}" required>
+                value="{{ sistema_irrigacao }}" required>
         </div>
 
         <!-- Número de Funcionários -->
         <div class="form-group">
             <label for="numero_funcionarios">Número de Funcionários</label>
             <input type="number" id="numero_funcionarios" name="numero_funcionarios"
-                placeholder="Número de Funcionários" value="{{ numero_funcionarios or '' }}" min="0" required>
+                placeholder="Número de Funcionários" value="{{ numero_funcionarios }}" min="0" required>
         </div>
 
         <!-- Histórico de Uso de Pesticidas -->
         <div class="form-group">
-            <label for="historico_pesticidas">Histórico de Uso de Pesticidas</label>
+            <label for="historico_pesticidas">Histórico de Pesticidas</label>
             <textarea id="historico_pesticidas" name="historico_pesticidas"
                 placeholder="Descreva o histórico de uso de pesticidas"
-                rows="4">{{ historico_pesticidas or '' }}</textarea>
+                rows="4">{{ historico_pesticidas }}</textarea>
         </div>
 
         <!-- Observações Adicionais -->
         <div class="form-group">
-            <label for="observacoes">Observações Adicionais</label>
+            <label for="observacoes">Observações</label>
             <textarea id="observacoes" name="observacoes" placeholder="Observações Adicionais"
-                rows="4">{{ observacoes or '' }}</textarea>
+                rows="4">{{ observacoes }}</textarea>
         </div>
 
         <!-- Botão Salvar -->
@@ -169,38 +130,5 @@
         });
     });
 </script>
-=======
-<body>
-    <h1>Dados Pessoais</h1>
-    <form method="POST" action="{{ url_for('dados_pessoais') }}">
-        <label for="full_name">Nome Completo:</label><br>
-        <input type="text" name="full_name" value="{{ full_name }}"><br><br>
-
-        <label for="endereco">Endereço:</label><br>
-        <input type="text" name="endereco" value="{{ endereco }}"><br><br>
-
-        <label for="tamanho_fazenda">Tamanho da Fazenda (hectares):</label><br>
-        <input type="number" name="tamanho_fazenda" value="{{ tamanho_fazenda }}"><br><br>
-
-        <label for="tipo_cultivo">Tipo de Cultivo:</label><br>
-        <input type="text" name="tipo_cultivo" value="{{ tipo_cultivo }}"><br><br>
-
-        <label for="sistema_irrigacao">Sistema de Irrigação:</label><br>
-        <input type="text" name="sistema_irrigacao" value="{{ sistema_irrigacao }}"><br><br>
-
-        <label for="numero_funcionarios">Número de Funcionários:</label><br>
-        <input type="number" name="numero_funcionarios" value="{{ numero_funcionarios }}"><br><br>
-
-        <label for="historico_pesticidas">Histórico de Pesticidas:</label><br>
-        <textarea name="historico_pesticidas">{{ historico_pesticidas }}</textarea><br><br>
-
-        <label for="observacoes">Observações:</label><br>
-        <textarea name="observacoes">{{ observacoes }}</textarea><br><br>
-
-        <button type="submit">Salvar</button>
-    </form>
-</body>
->>>>>>> 970b344c
-
 
 {% endblock %}