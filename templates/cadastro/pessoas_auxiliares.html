{% extends "base.html" %}

{% block title %}Pessoas Auxiliares{% endblock %}

{% block extra_head %}
<script>
    function addAuxiliaryPerson() {
        let container = document.getElementById('auxiliary-people-container');
        let index = container.children.length;

        let divBlock = document.createElement('div');
        divBlock.className = 'auxiliary-person-block';

        let div = document.createElement('div');
        div.className = 'auxiliary-person';
        div.innerHTML = `
<<<<<<< HEAD
            <div class="column"><input type="text" name="auxiliary_name_${index}" placeholder="Nome" required>
            <input type="email" name="auxiliary_email_${index}" placeholder="Email" required></div>
            <div class="column"><input type="tel" name="auxiliary_celular_${index}" placeholder="Celular" pattern="\\d{10,11}" required>
            <input type="text" name="auxiliary_chat_id_${index}" placeholder="Chat ID"></div>
            <div class="dropdown-column"><select name="auxiliary_role_${index}" required>
=======
            <input type="text" name="auxiliary_name_${index}" placeholder="Nome" required>
            <input type="email" name="auxiliary_email_${index}" placeholder="Email" required>
            <input type="tel" name="auxiliary_telefone_${index}" placeholder="telefone" pattern="\\d{10,11}" required>
            <input type="text" name="auxiliary_chat_id_${index}" placeholder="Chat ID">
            <select name="auxiliary_role_${index}" required>
>>>>>>> 970b344c
                <option value="gerente">Gerente</option>
                <option value="motorista">Motorista</option>
            </select>
            <button type="button" class="btn-remove" onclick="removeAuxiliaryPerson(this)">Remover</button></div>
        `;
        divBlock.appendChild(div);
        container.appendChild(divBlock);
    }

    function removeAuxiliaryPerson(button) {
        let divBlock = button.closest('.auxiliary-person-block');
        divBlock.remove();
    }
</script>

<style>
    .auxiliary-people-container h2 {
        margin-top: 2rem;
        margin-bottom: 2rem;
    }

    .auxiliary-person .column {
        display: flex;
        justify-content: space-between;
    }

    .auxiliary-person .column input {
        width: 49%;
    }

    .auxiliary-person .dropdown-column {
        display: flex;
        justify-content: space-between;
    }

    .auxiliary-person .dropdown-column select {
        margin-right: 20px;
    }

    .auxiliary-person-block {
        margin-bottom: 1.5rem;
        padding-bottom: 1rem;
        border-bottom: 1px solid #ccc;
        /* Adiciona a linha divisória */
    }

    .add-button-wrapper {
        width: 100%;
        display: flex;
        justify-content: flex-end;
    }
</style>
{% endblock %}

{% block content %}
<main class="container">
    <div class="auxiliary-people-container">
        <h2>Pessoas Auxiliares</h2>
        {% if success_message %}
        <p class="success-message">{{ success_message }}</p>
        {% endif %}
        {% if error_message %}
        <p class="error-message">{{ error_message }}</p>
        {% endif %}

        <form action="/pessoas_auxiliares" method="POST">
            <div id="auxiliary-people-container">
                <!-- Pessoas auxiliares já cadastradas -->
                {% for person in auxiliaries %}
                <div class="auxiliary-person-block">
                    <div class="auxiliary-person">
<<<<<<< HEAD
                        <div class="column">
                            <input type="text" name="auxiliary_name_{{ loop.index0 }}" value="{{ person['name'] }}"
                                placeholder="Nome" required>
                            <input type="email" name="auxiliary_email_{{ loop.index0 }}" value="{{ person['email'] }}"
                                placeholder="Email" required>
                        </div>
                        <div class="column">
                            <input type="tel" name="auxiliary_celular_{{ loop.index0 }}" value="{{ person['celular'] }}"
                                placeholder="Celular" required>
                            <input type="text" name="auxiliary_chat_id_{{ loop.index0 }}"
                                value="{{ person['chat_id'] }}" placeholder="Chat ID">
                        </div>
                        <div class="dropdown-column">
                            <select name="auxiliary_role_{{ loop.index0 }}" required>
                                <option value="gerente" {% if person['role']=='gerente' %}selected{% endif %}>Gerente
                                </option>
                                <option value="motorista" {% if person['role']=='motorista' %}selected{% endif %}>
                                    Motorista
                                </option>
                            </select>
                            <button type="button" class="btn-remove danger"
                                onclick="removeAuxiliaryPerson(this)">Remover</button>
                        </div>
=======
                        <input type="text" name="auxiliary_name_{{ loop.index0 }}" value="{{ person['name'] }}" placeholder="Nome" required>
                        <input type="email" name="auxiliary_email_{{ loop.index0 }}" value="{{ person['email'] }}" placeholder="Email" required>
                        <input type="tel" name="auxiliary_telefone_{{ loop.index0 }}" value="{{ person['telefone'] }}" placeholder="Telefone" required>
                        <input type="text" name="auxiliary_chat_id_{{ loop.index0 }}" value="{{ person['chat_id'] }}" placeholder="Chat ID">
                        <select name="auxiliary_role_{{ loop.index0 }}" required>
                            <option value="gerente" {% if person['role'] == 'gerente' %}selected{% endif %}>Gerente</option>
                            <option value="motorista" {% if person['role'] == 'motorista' %}selected{% endif %}>Motorista</option>
                        </select>
                        <button type="button" class="btn-remove" onclick="removeAuxiliaryPerson(this)">Remover</button>
>>>>>>> 970b344c
                    </div>
                </div>
                {% endfor %}
            </div>

            <div class="add-button-wrapper">
                <button type="button" class="btn-add-person" onclick="addAuxiliaryPerson()">Adicionar Pessoa
                    Auxiliar</button>
            </div>

            <button type="submit" class="button-save">Salvar</button>
        </form>
    </div>
</main>
{% endblock %}<|MERGE_RESOLUTION|>--- conflicted
+++ resolved
@@ -14,19 +14,11 @@
         let div = document.createElement('div');
         div.className = 'auxiliary-person';
         div.innerHTML = `
-<<<<<<< HEAD
             <div class="column"><input type="text" name="auxiliary_name_${index}" placeholder="Nome" required>
             <input type="email" name="auxiliary_email_${index}" placeholder="Email" required></div>
-            <div class="column"><input type="tel" name="auxiliary_celular_${index}" placeholder="Celular" pattern="\\d{10,11}" required>
+            <div class="column"><input type="tel" name="auxiliary_telefone_${index}" placeholder="Telefone" pattern="\\d{10,11}" required>
             <input type="text" name="auxiliary_chat_id_${index}" placeholder="Chat ID"></div>
             <div class="dropdown-column"><select name="auxiliary_role_${index}" required>
-=======
-            <input type="text" name="auxiliary_name_${index}" placeholder="Nome" required>
-            <input type="email" name="auxiliary_email_${index}" placeholder="Email" required>
-            <input type="tel" name="auxiliary_telefone_${index}" placeholder="telefone" pattern="\\d{10,11}" required>
-            <input type="text" name="auxiliary_chat_id_${index}" placeholder="Chat ID">
-            <select name="auxiliary_role_${index}" required>
->>>>>>> 970b344c
                 <option value="gerente">Gerente</option>
                 <option value="motorista">Motorista</option>
             </select>
@@ -98,7 +90,6 @@
                 {% for person in auxiliaries %}
                 <div class="auxiliary-person-block">
                     <div class="auxiliary-person">
-<<<<<<< HEAD
                         <div class="column">
                             <input type="text" name="auxiliary_name_{{ loop.index0 }}" value="{{ person['name'] }}"
                                 placeholder="Nome" required>
@@ -106,8 +97,8 @@
                                 placeholder="Email" required>
                         </div>
                         <div class="column">
-                            <input type="tel" name="auxiliary_celular_{{ loop.index0 }}" value="{{ person['celular'] }}"
-                                placeholder="Celular" required>
+                            <input type="tel" name="auxiliary_telefone_{{ loop.index0 }}" value="{{ person['telefone'] }}"
+                                placeholder="Telefone" required>
                             <input type="text" name="auxiliary_chat_id_{{ loop.index0 }}"
                                 value="{{ person['chat_id'] }}" placeholder="Chat ID">
                         </div>
@@ -122,17 +113,7 @@
                             <button type="button" class="btn-remove danger"
                                 onclick="removeAuxiliaryPerson(this)">Remover</button>
                         </div>
-=======
-                        <input type="text" name="auxiliary_name_{{ loop.index0 }}" value="{{ person['name'] }}" placeholder="Nome" required>
-                        <input type="email" name="auxiliary_email_{{ loop.index0 }}" value="{{ person['email'] }}" placeholder="Email" required>
-                        <input type="tel" name="auxiliary_telefone_{{ loop.index0 }}" value="{{ person['telefone'] }}" placeholder="Telefone" required>
-                        <input type="text" name="auxiliary_chat_id_{{ loop.index0 }}" value="{{ person['chat_id'] }}" placeholder="Chat ID">
-                        <select name="auxiliary_role_{{ loop.index0 }}" required>
-                            <option value="gerente" {% if person['role'] == 'gerente' %}selected{% endif %}>Gerente</option>
-                            <option value="motorista" {% if person['role'] == 'motorista' %}selected{% endif %}>Motorista</option>
-                        </select>
-                        <button type="button" class="btn-remove" onclick="removeAuxiliaryPerson(this)">Remover</button>
->>>>>>> 970b344c
+
                     </div>
                 </div>
                 {% endfor %}
